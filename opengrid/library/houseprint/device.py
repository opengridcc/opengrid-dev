--- conflicted
+++ resolved
@@ -99,16 +99,6 @@
         """
         return len(self.get_sensors(sensortype=sensortype))
 
-<<<<<<< HEAD
-    def add_sensor(self, sensor):
-        """
-        Parameters
-        ----------
-        sensor : Sensor
-        """
-        sensor.device = self
-        self.sensors.append(sensor)
-=======
     def last_timestamp(self, epoch=False):
         """
         Get the last timestamp for a device, by returning the latest timestamp
@@ -127,7 +117,15 @@
         """
         timestamps = [sensor.last_timestamp(epoch=epoch) for sensor in self.sensors]
         return max(timestamps)
->>>>>>> 0c91d3e9
+
+    def add_sensor(self, sensor):
+        """
+        Parameters
+        ----------
+        sensor : Sensor
+        """
+        sensor.device = self
+        self.sensors.append(sensor)
 
 
 class Fluksometer(Device):
