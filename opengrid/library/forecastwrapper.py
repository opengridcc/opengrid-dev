__author__ = 'Jan Pecinovsky'

import datetime as dt
import forecastio
from forecastio.models import Forecast
from geopy import Location, Point, GoogleV3
import numpy as np
import pandas as pd
import pytz
from cached_property import cached_property
from tqdm import tqdm
import os
import pickle


from .misc import dayset, calculate_temperature_equivalent, \
    calculate_degree_days
from opengrid import config
cfg = config.Config()


class Weather():
    """
        Object that contains Weather Data from Forecast.io for multiple days as a Pandas Dataframe.
        NOTE: Forecast.io allows 1000 requests per day, after that you have to pay. Each requested day is 1 request.
    """

    def __init__(self, location, start, end=None, tz=None, cache=True):
        """
            Constructor

            Parameters
            ----------
            location : str | tuple(float, float)
                String can be City, address, POI. tuple = (lat, lng)
            start : datetime.datetime | pandas.Timestamp
                start of the interval to be searched
            end : datetime.datetime | pandas.Timestamp, optional
                end of the interval to be searched
                if None, use current time
            tz : str, optional
                tz specifies the timezone of the response.
                If none, response will be in the timezone of the location
            cache : bool
                use the cache or not
        """
        self.api_key = cfg.get('Forecast.io', 'apikey')
        self._location = location
        self._start = start
        self._end = end
        self._tz = tz
        self.cache = cache

        self._forecasts = []

    @cached_property  # so we don't have to lookup every time it is called
    def location(self):
        """
        Get the location, but as a geopy location object

        Returns
        -------
        Location
        """
        # if the input was a string, we do a google lookup
        if isinstance(self._location, str):
            location = GoogleV3().geocode(self._location)

        # if the input was an iterable, it is latitude and longitude
        elif hasattr(self._location, '__iter__'):
            lat, long = self._location
            gepoint = Point(latitude=lat, longitude=long)
            location = Location(point=gepoint)

        else:
            raise ValueError('Invalid location')

        return location

    @property
    def start(self):
        """
        Return localized start time

        Returns
        -------
        datetime.datetime | pandas.Timestamp
        """
        if self._start.tzinfo is None:
            return self.tz.localize(self._start)
        else:
            return self._start
<<<<<<< HEAD

    @property
    def end(self):
        """
        Return localized end time

        Returns
        -------
        datetime.datetime | pandas.Timestamp
        """
        if self._end is None:
            return pd.Timestamp('now', tz=self.tz.zone)
        elif self._end.tzinfo is None:
            return self.tz.localize(self._end)
        else:
            return self._end

    @property
    def tz(self):
        """
        Get the timezone

        Returns
        -------
        pytz.timezone
        """

        # if the user has specified a zone, use that one
        if self._tz is not None:
            tz = self._tz

        # if there already are some forecasts, the timezone is in there
        elif self._forecasts:
            tz = self._lookup_timezone()

        # use Google geocoder to lookup timezone
        else:
            lat, long, _alt = self.location.point
            tz = GoogleV3().timezone(location=(lat, long)).zone

        # return as a pytz object
        return pytz.timezone(tz)

    @property
    def forecasts(self):
        """
        Get a list of all forecast objects

        Returns
        -------
        list(Forecast)
        """
        # we stick the list in self._forecasts, only if it is still empty
        if not self._forecasts:
            # get list of seperate days
            days = dayset(start=self.start, end=self.end)
            # wrap in a tqdm so we get the progress bar
            for date in tqdm(days):
                self._forecasts.append(self._get_forecast(date=date))

=======

    @property
    def end(self):
        """
        Return localized end time

        Returns
        -------
        datetime.datetime | pandas.Timestamp
        """
        if self._end is None:
            return pd.Timestamp('now', tz=self.tz.zone)
        elif self._end.tzinfo is None:
            return self.tz.localize(self._end)
        else:
            return self._end

    @property
    def tz(self):
        """
        Get the timezone

        Returns
        -------
        pytz.timezone
        """

        # if the user has specified a zone, use that one
        if self._tz is not None:
            tz = self._tz

        # if there already are some forecasts, the timezone is in there
        elif self._forecasts:
            tz = self._lookup_timezone()

        # use Google geocoder to lookup timezone
        else:
            lat, long, _alt = self.location.point
            tz = GoogleV3().timezone(location=(lat, long)).zone

        # return as a pytz object
        return pytz.timezone(tz)

    @property
    def forecasts(self):
        """
        Get a list of all forecast objects

        Returns
        -------
        list(Forecast)
        """
        # we stick the list in self._forecasts, only if it is still empty
        if not self._forecasts:
            # get list of seperate days
            days = dayset(start=self.start, end=self.end)
            # wrap in a tqdm so we get the progress bar
            for date in tqdm(days):
                self._forecasts.append(self._get_forecast(date=date))

>>>>>>> 721dc15b
        return self._forecasts

    def days(self,
             include_average_temperature=True,
             include_temperature_equivalent=True,
             include_heating_degree_days=True,
             heating_base_temperatures=[16.5],
             include_cooling_degree_days=True,
             cooling_base_temperatures=[18],
             include_daytime_cloud_cover=True,
             include_daytime_temperature=True
             ):
        """
        Create a dataframe with all weather data in daily resolution

        Parameters
        ----------
        include_average_temperature : bool (optional, default: True)
            Include automatic calculation of average temperature from hourly data
        include_temperature_equivalent : bool (optional, default: True)
            Include Temperature Equivalent to dataframe
        include_heating_degree_days : bool (optional, default: True)
            Add heating degree days to the dataframe
        heating_base_temperatures : list of numbers (optional, default 16.5)
            List of possible base temperatures for which to calculate heating degree days
        include_cooling_degree_days : bool (optional, default: False)
            Add cooling degree days to the dataframe
        cooling_base_temperatures : list of numbers (optional, default 18)
            List of possible base temperatures for which to calculate cooling degree days
        include_daytime_cloud_cover : bool (optional, default: True)
            Include average Cloud Cover during daytime hours (from sunrise to sunset)
        include_daytime_temperature : bool (optional, default: True)
            Include average Temperature during daytime hours (from sunrise to sunset)

        Returns
        -------
        Pandas Dataframe
        """
        if include_heating_degree_days or include_cooling_degree_days:
            include_temperature_equivalent = True

        if include_temperature_equivalent:
            include_average_temperature = True

        # if temperature_equivalent is needed,
        # we need to add 2 days before the start
        if include_temperature_equivalent:
            self._add_forecast(self.start - pd.Timedelta(days=1))
            self._add_forecast(self.start - pd.Timedelta(days=2))

        day_list = [self._forecast_to_day_series(forecast=forecast,
                                                 include_average_temperature=include_average_temperature,
                                                 include_daytime_cloud_cover=include_daytime_cloud_cover,
                                                 include_daytime_temperature=include_daytime_temperature
                                                 ) for forecast in self.forecasts]

        frame = pd.concat(day_list)
        frame = self._fix_index(frame).sort_index()

        if include_temperature_equivalent:
            frame['temperatureEquivalent'] = calculate_temperature_equivalent(temperatures=frame.temperature)
            frame.dropna(subset=['temperatureEquivalent'], inplace=True)

        if include_heating_degree_days:
            for base in heating_base_temperatures:
                frame['heatingDegreeDays{}'.format(base)] = calculate_degree_days(
                    temperature_equivalent=frame.temperatureEquivalent, base_temperature=base
                )

        if include_cooling_degree_days:
            for base in cooling_base_temperatures:
                frame['coolingDegreeDays{}'.format(base)] = calculate_degree_days(
                    temperature_equivalent=frame.temperatureEquivalent, base_temperature=base, cooling=True
                )

        return frame

    def hours(self):
        """
        Create a dataframe with all weather data in hourly resolution

        Returns
        -------
        Pandas Dataframe
        """
        day_list = [self._forecast_to_hour_series(forecast) for forecast in self.forecasts]
        frame = pd.concat(day_list)
        return self._fix_index(frame).sort_index().truncate(before=self.start, after=self.end)

    def _get_forecast(self, date):
        """
            Get the raw forecast object for a given date

            Parameters
            ----------
            date : datetime.date

            Returns
            -------
            forecastio forecast
        """
        # Forecast takes a dt.datetime
        # conversion from dt.date to dt.datetime, there must be a better way, right?
        time = dt.datetime(year=date.year, month=date.month, day=date.day)

        f = None
        if self.cache:
            f = self._load_from_cache(date)

        if not f:
            f = forecastio.load_forecast(key=self.api_key,
                                         lat=self.location.latitude,
                                         lng=self.location.longitude,
                                         time=time)
            if self.cache:
                self._save_in_cache(f, date)

        return f

    def _get_forecast_dates(self):
        """
        Return a set with the dates of all forecasts in self.forecasts

        Returns
        -------
        set of datetime.date
        """
        dates = []
        for forecast in self.forecasts:
            time = forecast.currently().time

            # the time is in UTC, we need to localize it.
            tz = pytz.timezone(self._lookup_timezone())
            time_utc = tz.fromutc(time)

            dates.append(time_utc.date())
        return set(dates)

    def _add_forecast(self, date):
        """
        Add a forecast to the list of forecasts

        Parameters
        ----------
        date : dt.date | dt.datetime | pd.Timestamp
        """
        # for if you pass a datetime instead of a date
        if hasattr(date, 'date'):
            date = date.date()

        if date not in self._get_forecast_dates():
            self._forecasts.append(self._get_forecast(date))

    def _forecast_to_hour_series(self, forecast):
        """
        Transforms the hourly data of a forecast object to a pandas dataframe

        Parameters
        ----------
        forecast : Forecast object

        Returns
        -------
        Pandas Dataframe

        """
        hour_list = [pd.Series(hour.d) for hour in forecast.hourly().data]
        frame = pd.concat(hour_list, axis=1).T
        return frame

    def _fix_index(self, frame):
        """
        Transform a column of a dataframe to a datetimeindex, set as the index and localize

        Parameters
        ----------
        frame : Pandas Dataframe

        Returns
        -------
        Pandas Dataframe

        """
        frame['time'] = pd.DatetimeIndex(frame['time'].astype('datetime64[s]'))
        frame.set_index('time', inplace=True)
        frame = frame.tz_localize('UTC')
        frame = frame.tz_convert(self.tz.zone)
        return frame

    def _lookup_timezone(self):
        """
        Lookup the timezone in the JSON of the first forecast

        Returns
        -------
        String (Pytz timezone)
        """
        tz = self.forecasts[0].json['timezone']
        return tz

    def _forecast_to_day_series(
            self,
            forecast,
            include_average_temperature,
            include_daytime_cloud_cover,
            include_daytime_temperature
    ):
        """
        Transforms the daily data of a forecast object to a pandas dataframe

        Parameters
        ----------
        include_daytime_cloud_cover : bool
        include_daytime_temperature : bool
        include_average_temperature : bool
        forecast : Forecast Object

        Returns
        -------
        Pandas dataframe

        """
        data = forecast.daily().data[0].d

        if include_average_temperature:
            average_temperature = self._get_daily_average(forecast=forecast, key='temperature')
            data.update({'temperature': average_temperature})
        if include_daytime_cloud_cover:
            daytime_cloud_cover = self._get_daytime_average(forecast=forecast, key='cloudCover')
            data.update({'daytimeCloudCover': daytime_cloud_cover})
        if include_daytime_temperature:
            daytime_temperature = self._get_daytime_average(forecast=forecast, key='temperature')
            data.update({'daytimeTemperature': daytime_temperature})

        frame = [pd.Series(data)]
        return pd.concat(frame, axis=1).T

    def _get_daily_average(self, forecast, key):
        """
        Calculate the average daily value for a given forecast and a given key from the hourly values

        Parameters
        ----------
        forecast : Forecast object
        key : String

        Returns
        -------
        float
        """
        # make a list of all hourly values for the given key
        values = [hour.d[key] for hour in forecast.hourly().data]
        # calculate the mean, round to 2 significant figures and return
        return round(np.mean(values), 2)

    def _get_daytime_average(self, forecast, key):
        """
        Calculate the average for a given value during daytime hours (from sunrise to sunset)

        Parameters
        ----------
        forecast : Forecast Object
        key : String

        Returns
        -------
        float
        """
        # extract values from forecast
        try:
            values = [hour.d[key] for hour in forecast.hourly().data]
        except KeyError:
            return None

        # make a time series
        time = [hour.d['time'] for hour in forecast.hourly().data]
        ts = pd.Series(data=values, index=time)
        ts.index = pd.DatetimeIndex(ts.index.astype('datetime64[s]'))

        # get sunrise and sunset
        sunrise = dt.datetime.utcfromtimestamp(forecast.daily().data[0].d['sunriseTime'])
        sunset = dt.datetime.utcfromtimestamp(forecast.daily().data[0].d['sunsetTime'])

        # truncate timeseries
        ts = ts.truncate(before=sunrise, after=sunset)

        # return mean of truncated timeseries
        return round(ts.mean(), 2)

    @property
    def cache_folder(self):
<<<<<<< HEAD
        location_str = str(self.location.latitude) + '_' + str(self.location.longitude)
        folder = os.path.join(os.path.abspath(cfg.get('data', 'folder')),
                            'forecasts', location_str)

        if not os.path.exists(folder):
            print("This folder does not exist: {}, it will be created".format(folder))
            os.mkdir(folder)

        return folder
=======
        location_str = "{}_{}".format(round(self.location.latitude, 4),
                                      round(self.location.longitude, 4))

        forecast_folder = os.path.join(os.path.abspath(cfg.get('data', 'folder')),
                            'forecasts')
        location_folder = os.path.join(forecast_folder, location_str)

        for folder in [forecast_folder, location_folder]:
            if not os.path.exists(folder):
                print("This folder does not exist: {}, it will be created".format(folder))
                os.mkdir(folder)

        return location_folder
>>>>>>> 721dc15b

    def _pickle_path(self, date):
        filename = str(date) + '.pkl'
        path = os.path.join(self.cache_folder, filename)
        return path

    def _save_in_cache(self, f, date):
        """
        Save Forecast object to cache

        Parameters
        ----------
        f : Forecast
        date : datetime.date
        """

        pickle.dump(f, open(self._pickle_path(date), "wb"))

    def _load_from_cache(self, date):
        """
        Load Forecast object from cache

        Parameters
        ----------
        date : datetime.date

        Returns
        -------
        Forecast
        """
        path = self._pickle_path(date)
        if os.path.exists(path):
            return pickle.load(open(path, "rb"))
        else:
            return None<|MERGE_RESOLUTION|>--- conflicted
+++ resolved
@@ -90,7 +90,6 @@
             return self.tz.localize(self._start)
         else:
             return self._start
-<<<<<<< HEAD
 
     @property
     def end(self):
@@ -151,68 +150,6 @@
             for date in tqdm(days):
                 self._forecasts.append(self._get_forecast(date=date))
 
-=======
-
-    @property
-    def end(self):
-        """
-        Return localized end time
-
-        Returns
-        -------
-        datetime.datetime | pandas.Timestamp
-        """
-        if self._end is None:
-            return pd.Timestamp('now', tz=self.tz.zone)
-        elif self._end.tzinfo is None:
-            return self.tz.localize(self._end)
-        else:
-            return self._end
-
-    @property
-    def tz(self):
-        """
-        Get the timezone
-
-        Returns
-        -------
-        pytz.timezone
-        """
-
-        # if the user has specified a zone, use that one
-        if self._tz is not None:
-            tz = self._tz
-
-        # if there already are some forecasts, the timezone is in there
-        elif self._forecasts:
-            tz = self._lookup_timezone()
-
-        # use Google geocoder to lookup timezone
-        else:
-            lat, long, _alt = self.location.point
-            tz = GoogleV3().timezone(location=(lat, long)).zone
-
-        # return as a pytz object
-        return pytz.timezone(tz)
-
-    @property
-    def forecasts(self):
-        """
-        Get a list of all forecast objects
-
-        Returns
-        -------
-        list(Forecast)
-        """
-        # we stick the list in self._forecasts, only if it is still empty
-        if not self._forecasts:
-            # get list of seperate days
-            days = dayset(start=self.start, end=self.end)
-            # wrap in a tqdm so we get the progress bar
-            for date in tqdm(days):
-                self._forecasts.append(self._get_forecast(date=date))
-
->>>>>>> 721dc15b
         return self._forecasts
 
     def days(self,
@@ -504,17 +441,6 @@
 
     @property
     def cache_folder(self):
-<<<<<<< HEAD
-        location_str = str(self.location.latitude) + '_' + str(self.location.longitude)
-        folder = os.path.join(os.path.abspath(cfg.get('data', 'folder')),
-                            'forecasts', location_str)
-
-        if not os.path.exists(folder):
-            print("This folder does not exist: {}, it will be created".format(folder))
-            os.mkdir(folder)
-
-        return folder
-=======
         location_str = "{}_{}".format(round(self.location.latitude, 4),
                                       round(self.location.longitude, 4))
 
@@ -528,7 +454,6 @@
                 os.mkdir(folder)
 
         return location_folder
->>>>>>> 721dc15b
 
     def _pickle_path(self, date):
         filename = str(date) + '.pkl'
