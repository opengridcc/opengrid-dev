# -*- coding: utf-8 -*-
"""
General analysis functions.

Try to write all methods such that they take a dataframe as input
and return a dataframe or list of dataframes.
"""

<<<<<<< HEAD
import pandas as pd
from .misc import split_by_day

=======
import datetime as dt
>>>>>>> 04be2607


def daily(df, agg, starttime=None, endtime=None):
    """

    Parameters
    ----------
    df : pandas.DataFrame
        With pandas.DatetimeIndex and one or more columns
    agg : str
        'min', 'max', or another aggregation function
    starttime, endtime : datetime.time objects
        For each day, only consider the time between starttime and endtime
        If None, use begin of day/end of day respectively

    Returns
    -------
    df_day : pandas.DataFrame with daily datetimeindex and aggregated result
    """
    if df.empty:
        return df

<<<<<<< HEAD
    df_daily_list = split_by_day(df, starttime, endtime)

    # create a dataframe with correct index
    df_res = pd.DataFrame(index=df.resample(rule='D', how='max').index, columns=df.columns)
    # fill it up, day by day
    for i, df_day in enumerate(df_daily_list):
        df_res.iloc[i, :] = df_day.min()

    return df_res

=======
    if starttime is None:
        starttime = dt.time.min
    if endtime is None:
        endtime = dt.time.max
>>>>>>> 04be2607

    df = df[(df.index.time >= starttime) & (df.index.time < endtime)]
    df = df.resample('D', how=agg)
    return df


def daily_min(df, starttime=None, endtime=None):
    return daily(df=df, agg='min', starttime=starttime, endtime=endtime)

<<<<<<< HEAD
    # create a dataframe with correct index
    df_res = pd.DataFrame(index=df.resample(rule='D', how='max').index, columns=df.columns)
    # fill it up, day by day
    for i, df_day in enumerate(df_daily_list):
        df_res.iloc[i, :] = df_day.max()
=======
>>>>>>> 04be2607

def daily_max(df, starttime=None, endtime=None):
    return daily(df=df, agg='max', starttime=starttime, endtime=endtime)<|MERGE_RESOLUTION|>--- conflicted
+++ resolved
@@ -6,13 +6,7 @@
 and return a dataframe or list of dataframes.
 """
 
-<<<<<<< HEAD
-import pandas as pd
-from .misc import split_by_day
-
-=======
 import datetime as dt
->>>>>>> 04be2607
 
 
 def daily(df, agg, starttime=None, endtime=None):
@@ -35,23 +29,10 @@
     if df.empty:
         return df
 
-<<<<<<< HEAD
-    df_daily_list = split_by_day(df, starttime, endtime)
-
-    # create a dataframe with correct index
-    df_res = pd.DataFrame(index=df.resample(rule='D', how='max').index, columns=df.columns)
-    # fill it up, day by day
-    for i, df_day in enumerate(df_daily_list):
-        df_res.iloc[i, :] = df_day.min()
-
-    return df_res
-
-=======
     if starttime is None:
         starttime = dt.time.min
     if endtime is None:
         endtime = dt.time.max
->>>>>>> 04be2607
 
     df = df[(df.index.time >= starttime) & (df.index.time < endtime)]
     df = df.resample('D', how=agg)
@@ -61,14 +42,6 @@
 def daily_min(df, starttime=None, endtime=None):
     return daily(df=df, agg='min', starttime=starttime, endtime=endtime)
 
-<<<<<<< HEAD
-    # create a dataframe with correct index
-    df_res = pd.DataFrame(index=df.resample(rule='D', how='max').index, columns=df.columns)
-    # fill it up, day by day
-    for i, df_day in enumerate(df_daily_list):
-        df_res.iloc[i, :] = df_day.max()
-=======
->>>>>>> 04be2607
 
 def daily_max(df, starttime=None, endtime=None):
     return daily(df=df, agg='max', starttime=starttime, endtime=endtime)