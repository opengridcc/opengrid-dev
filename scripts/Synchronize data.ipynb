{
 "cells": [
  {
   "cell_type": "markdown",
   "metadata": {},
   "source": [
    "# Synchronize the opengrid data to your computer.  \n",
    "\n",
    "There are two different solutions.  \n",
    "\n",
    "1. The first approach is based on the **tmpo data format** and uses a local database. This approach is more elegant, but does not cover historic data from before 23rd of October 2014.\n",
    "2. The second is based on **csv files** that are stored on the opengrid webserver.  These csv files are extracted from the flukso webserver and stored as a zip file per day.  This script will only download missing files and convert all the data into a single csv per sensor. This approach covers all possible opengrid data as for now.\n"
   ]
  },
  {
   "cell_type": "code",
   "execution_count": null,
   "metadata": {
    "collapsed": false
   },
   "outputs": [],
   "source": [
    "import os, sys\n",
    "import inspect\n",
    "\n",
    "# Obtain path of the opengrid codebase and import opengrid libraries\n",
    "script_dir = os.path.dirname(os.path.abspath(inspect.getfile(inspect.currentframe())))\n",
    "sys.path.append(os.path.join(script_dir, os.pardir, os.pardir))\n",
    "from opengrid.library import fluksoapi\n",
    "from opengrid.library import config\n",
    "c = config.Config()"
   ]
  },
  {
   "cell_type": "markdown",
   "metadata": {},
   "source": [
    "## TMPO-based synchronization"
   ]
  },
  {
   "cell_type": "code",
   "execution_count": null,
   "metadata": {
    "collapsed": false
   },
   "outputs": [],
   "source": [
    "from opengrid.library import houseprint\n",
    "sys.path.append(c.get('tmpo', 'folder'))\n",
    "import tmpo"
   ]
  },
  {
   "cell_type": "markdown",
   "metadata": {},
   "source": [
    "Run the cell below if you want to obtain the very last houseprint information"
   ]
  },
  {
   "cell_type": "code",
   "execution_count": null,
   "metadata": {
    "collapsed": false
   },
   "outputs": [],
   "source": [
    "%run cache_anonymous_houseprint.py"
   ]
  },
  {
   "cell_type": "markdown",
   "metadata": {},
   "source": [
    "Create a tmpo session and load the houseprint"
   ]
  },
  {
<<<<<<< HEAD
   "cell_type": "code",
   "execution_count": null,
   "metadata": {
    "collapsed": false
   },
   "outputs": [],
   "source": [
    "tmpos = tmpo.Session()\n",
    "tmpos.debug = True\n",
    "hp = houseprint.load_houseprint_from_file('hp_anonymous.pkl')"
   ]
  },
  {
   "cell_type": "markdown",
   "metadata": {},
   "source": [
    "Make sure all known sensors of the houseprint are added to the tmpo database.  Then synchronize all data up to now."
   ]
  },
  {
   "cell_type": "code",
   "execution_count": null,
   "metadata": {
    "collapsed": false
   },
   "outputs": [],
   "source": [
    "tmpos = fluksoapi.update_tmpo(tmposession = tmpos, hp=hp)"
   ]
  },
  {
   "cell_type": "code",
   "execution_count": null,
   "metadata": {
    "collapsed": false,
    "scrolled": true
   },
   "outputs": [],
   "source": [
    "tmpos.sync()"
   ]
  },
  {
   "cell_type": "markdown",
   "metadata": {},
   "source": [
    "## CSV-based synchronization"
   ]
  },
  {
   "cell_type": "code",
   "execution_count": null,
   "metadata": {
    "collapsed": false
   },
   "outputs": [],
   "source": [
    "# path to data is stored in opengrid.cfg.\n",
    "# This synchronization can take a while...\n",
    "fluksoapi.synchronize(c.get('data', 'folder'))\n",
    "# see the other notebooks on how to import the data and start analysing."
   ]
  },
  {
   "cell_type": "code",
   "execution_count": null,
   "metadata": {
    "collapsed": false
   },
   "outputs": [],
   "source": []
  }
 ],
 "metadata": {
  "kernelspec": {
   "display_name": "Python 2",
   "language": "python",
   "name": "python2"
  },
  "language_info": {
   "codemirror_mode": {
    "name": "ipython",
    "version": 2
   },
   "file_extension": ".py",
   "mimetype": "text/x-python",
   "name": "python",
   "nbconvert_exporter": "python",
   "pygments_lexer": "ipython2",
   "version": "2.7.8"
=======
   "cells": [
    {
     "cell_type": "markdown",
     "metadata": {},
     "source": [
      "# Synchronize the opengrid data to your computer.  \n",
      "\n",
      "There are two different solutions.  \n",
      "\n",
      "1. The first approach is based on the **tmpo data format** and uses a local database. This approach is more elegant, but does not cover historic data from before 23rd of October 2014.\n",
      "2. The second is based on **csv files** that are stored on the opengrid webserver.  These csv files are extracted from the flukso webserver and stored as a zip file per day.  This script will only download missing files and convert all the data into a single csv per sensor. This approach covers all possible opengrid data as for now.\n"
     ]
    },
    {
     "cell_type": "code",
     "collapsed": false,
     "input": [
      "import os, sys\n",
      "import inspect\n",
      "\n",
      "# Obtain path of the opengrid codebase and import opengrid libraries\n",
      "script_dir = os.path.dirname(os.path.abspath(inspect.getfile(inspect.currentframe())))\n",
      "sys.path.append(os.path.join(script_dir, os.pardir, os.pardir))\n",
      "from opengrid.library import fluksoapi\n",
      "from opengrid.library import config\n",
      "c = config.Config()\n",
      "path_to_data = c.get('data', 'folder')"
     ],
     "language": "python",
     "metadata": {},
     "outputs": []
    },
    {
     "cell_type": "markdown",
     "metadata": {},
     "source": [
      "## TMPO-based synchronization"
     ]
    },
    {
     "cell_type": "code",
     "collapsed": false,
     "input": [
      "from opengrid.library import houseprint\n",
      "sys.path.append(c.get('tmpo', 'folder'))\n",
      "import tmpo"
     ],
     "language": "python",
     "metadata": {},
     "outputs": []
    },
    {
     "cell_type": "markdown",
     "metadata": {},
     "source": [
      "Run the cell below if you want to obtain the very last houseprint information"
     ]
    },
    {
     "cell_type": "code",
     "collapsed": false,
     "input": [
      "%run cache_anonymous_houseprint.py"
     ],
     "language": "python",
     "metadata": {},
     "outputs": []
    },
    {
     "cell_type": "markdown",
     "metadata": {},
     "source": [
      "Create a tmpo session and load the houseprint"
     ]
    },
    {
     "cell_type": "code",
     "collapsed": false,
     "input": [
      "tmpos = tmpo.Session(path_to_data)\n",
      "tmpos.debug = True\n",
      "hp = houseprint.load_houseprint_from_file('hp_anonymous.pkl')"
     ],
     "language": "python",
     "metadata": {},
     "outputs": []
    },
    {
     "cell_type": "markdown",
     "metadata": {},
     "source": [
      "Make sure all known sensors of the houseprint are added to the tmpo database.  Then synchronize all data up to now."
     ]
    },
    {
     "cell_type": "code",
     "collapsed": false,
     "input": [
      "tmpos = fluksoapi.update_tmpo(tmposession=tmpos, hp=hp)"
     ],
     "language": "python",
     "metadata": {},
     "outputs": []
    },
    {
     "cell_type": "code",
     "collapsed": false,
     "input": [
      "tmpos.sync()"
     ],
     "language": "python",
     "metadata": {},
     "outputs": []
    },
    {
     "cell_type": "markdown",
     "metadata": {},
     "source": [
      "## CSV-based synchronization"
     ]
    },
    {
     "cell_type": "code",
     "collapsed": false,
     "input": [
      "# path to data is stored in opengrid.cfg.\n",
      "# This synchronization can take a while...\n",
      "fluksoapi.synchronize(path_to_data)\n",
      "# see the other notebooks on how to import the data and start analysing."
     ],
     "language": "python",
     "metadata": {},
     "outputs": []
    },
    {
     "cell_type": "code",
     "collapsed": false,
     "input": [],
     "language": "python",
     "metadata": {},
     "outputs": []
    }
   ],
   "metadata": {}
>>>>>>> 21b94688
  }
 },
 "nbformat": 4,
 "nbformat_minor": 0
}<|MERGE_RESOLUTION|>--- conflicted
+++ resolved
@@ -28,7 +28,8 @@
     "sys.path.append(os.path.join(script_dir, os.pardir, os.pardir))\n",
     "from opengrid.library import fluksoapi\n",
     "from opengrid.library import config\n",
-    "c = config.Config()"
+    "c = config.Config()\n",
+    "path_to_data = c.get('data', 'folder')"
    ]
   },
   {
@@ -77,7 +78,6 @@
    ]
   },
   {
-<<<<<<< HEAD
    "cell_type": "code",
    "execution_count": null,
    "metadata": {
@@ -85,7 +85,7 @@
    },
    "outputs": [],
    "source": [
-    "tmpos = tmpo.Session()\n",
+    "tmpos = tmpo.Session(path_to_data)\n",
     "tmpos.debug = True\n",
     "hp = houseprint.load_houseprint_from_file('hp_anonymous.pkl')"
    ]
@@ -137,7 +137,7 @@
    "source": [
     "# path to data is stored in opengrid.cfg.\n",
     "# This synchronization can take a while...\n",
-    "fluksoapi.synchronize(c.get('data', 'folder'))\n",
+      "fluksoapi.synchronize(path_to_data)\n",
     "# see the other notebooks on how to import the data and start analysing."
    ]
   },
@@ -168,152 +168,6 @@
    "nbconvert_exporter": "python",
    "pygments_lexer": "ipython2",
    "version": "2.7.8"
-=======
-   "cells": [
-    {
-     "cell_type": "markdown",
-     "metadata": {},
-     "source": [
-      "# Synchronize the opengrid data to your computer.  \n",
-      "\n",
-      "There are two different solutions.  \n",
-      "\n",
-      "1. The first approach is based on the **tmpo data format** and uses a local database. This approach is more elegant, but does not cover historic data from before 23rd of October 2014.\n",
-      "2. The second is based on **csv files** that are stored on the opengrid webserver.  These csv files are extracted from the flukso webserver and stored as a zip file per day.  This script will only download missing files and convert all the data into a single csv per sensor. This approach covers all possible opengrid data as for now.\n"
-     ]
-    },
-    {
-     "cell_type": "code",
-     "collapsed": false,
-     "input": [
-      "import os, sys\n",
-      "import inspect\n",
-      "\n",
-      "# Obtain path of the opengrid codebase and import opengrid libraries\n",
-      "script_dir = os.path.dirname(os.path.abspath(inspect.getfile(inspect.currentframe())))\n",
-      "sys.path.append(os.path.join(script_dir, os.pardir, os.pardir))\n",
-      "from opengrid.library import fluksoapi\n",
-      "from opengrid.library import config\n",
-      "c = config.Config()\n",
-      "path_to_data = c.get('data', 'folder')"
-     ],
-     "language": "python",
-     "metadata": {},
-     "outputs": []
-    },
-    {
-     "cell_type": "markdown",
-     "metadata": {},
-     "source": [
-      "## TMPO-based synchronization"
-     ]
-    },
-    {
-     "cell_type": "code",
-     "collapsed": false,
-     "input": [
-      "from opengrid.library import houseprint\n",
-      "sys.path.append(c.get('tmpo', 'folder'))\n",
-      "import tmpo"
-     ],
-     "language": "python",
-     "metadata": {},
-     "outputs": []
-    },
-    {
-     "cell_type": "markdown",
-     "metadata": {},
-     "source": [
-      "Run the cell below if you want to obtain the very last houseprint information"
-     ]
-    },
-    {
-     "cell_type": "code",
-     "collapsed": false,
-     "input": [
-      "%run cache_anonymous_houseprint.py"
-     ],
-     "language": "python",
-     "metadata": {},
-     "outputs": []
-    },
-    {
-     "cell_type": "markdown",
-     "metadata": {},
-     "source": [
-      "Create a tmpo session and load the houseprint"
-     ]
-    },
-    {
-     "cell_type": "code",
-     "collapsed": false,
-     "input": [
-      "tmpos = tmpo.Session(path_to_data)\n",
-      "tmpos.debug = True\n",
-      "hp = houseprint.load_houseprint_from_file('hp_anonymous.pkl')"
-     ],
-     "language": "python",
-     "metadata": {},
-     "outputs": []
-    },
-    {
-     "cell_type": "markdown",
-     "metadata": {},
-     "source": [
-      "Make sure all known sensors of the houseprint are added to the tmpo database.  Then synchronize all data up to now."
-     ]
-    },
-    {
-     "cell_type": "code",
-     "collapsed": false,
-     "input": [
-      "tmpos = fluksoapi.update_tmpo(tmposession=tmpos, hp=hp)"
-     ],
-     "language": "python",
-     "metadata": {},
-     "outputs": []
-    },
-    {
-     "cell_type": "code",
-     "collapsed": false,
-     "input": [
-      "tmpos.sync()"
-     ],
-     "language": "python",
-     "metadata": {},
-     "outputs": []
-    },
-    {
-     "cell_type": "markdown",
-     "metadata": {},
-     "source": [
-      "## CSV-based synchronization"
-     ]
-    },
-    {
-     "cell_type": "code",
-     "collapsed": false,
-     "input": [
-      "# path to data is stored in opengrid.cfg.\n",
-      "# This synchronization can take a while...\n",
-      "fluksoapi.synchronize(path_to_data)\n",
-      "# see the other notebooks on how to import the data and start analysing."
-     ],
-     "language": "python",
-     "metadata": {},
-     "outputs": []
-    },
-    {
-     "cell_type": "code",
-     "collapsed": false,
-     "input": [],
-     "language": "python",
-     "metadata": {},
-     "outputs": []
-    }
-   ],
-   "metadata": {}
->>>>>>> 21b94688
   }
  },
  "nbformat": 4,
