--- conflicted
+++ resolved
@@ -2,14 +2,10 @@
 
 __author__ = 'Jan'
 
-<<<<<<< HEAD
 import forecastio
 import datetime as dt
-from geopy import GoogleV3
-=======
-import datetime, forecastio
 import geopy
->>>>>>> e38e77c6
+
 from dateutil import rrule
 import numpy as np
 import pandas as pd
