--- conflicted
+++ resolved
@@ -1,8 +1,5 @@
 __author__ = 'Jan Pecinovsky'
 
-<<<<<<< HEAD
-import json, gspread, datetime, os, sys
-=======
 from opengrid.library.config import Config
 config = Config()
 
@@ -11,21 +8,16 @@
 import json
 import gspread
 import datetime as dt
->>>>>>> bb22e819
 from oauth2client.client import SignedJwtAssertionCredentials
 import pandas as pd
 
-<<<<<<< HEAD
 #compatibility with py3
 if sys.version_info.major == 3:
     import pickle
 else:
     import cPickle as pickle
 
-#The invoking script should have added the path to the tmpo library
-=======
 sys.path.append(config.get('tmpo', 'folder'))
->>>>>>> bb22e819
 import tmpo
 
 #compatibility with py3
