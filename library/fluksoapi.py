--- conflicted
+++ resolved
@@ -1,534 +1,528 @@
-# -*- coding: utf-8 -*-
-"""
-Created on Mon Jan 21 15:31:36 2013 by Carlos Dierckxsens
-
-"""
-import datetime as dt
-import pandas as pd
-import requests
-import os
-from time import mktime,strftime
-import pdb
-import inspect
-import requests
-import re
-import zipfile
-import glob
-
-def pull_api(sensor, token, unit, interval='day', resolution = 'minute'):
-   
-    """     
-   
-    Function for downloading data from fluksometers
-    
-    Parameters
-    ----------
-    - inverval: string specifying the interval (day, month, ...)
-    - sensor :  sensor name (from the flukso.net sensor tab)
-    - token :  sensor token (from the flukso.net sensor tab)
-    - resolution: time resolution (e.g. minute, 15min, hour, day, week, month, 
-      year, decade, night)
-    - unit: unit of measurements (e.g. watt, kwhperyear, lperday)
-
-    Note
-    ----
-    The Flukso Server will automatically restrict the data to what's available
-    
-    
-    Returns
-    -------
-    Resulf of the http request with the raw data.  
-    Use the save2csv function to parse and save.
-    
-    """
-    
-    payload = {'interval'   :   interval,
-               'resolution' :   resolution,
-               'unit'       :   unit}
-               
-    headers = {'Accept'     :   'application/json', 
-               'X-Version'  :   '1.0', 
-               'X-Token'    :   token}  
-               
-    url = 'https://api.flukso.net' + '/sensor/' + sensor 
-    
-    # Send Request
-    try:    
-        s = requests.Session()
-        r = s.get(url, params = payload, headers = headers, verify=False)
-    except:
-        print "-------> Problem with HTTP request to Flukso <-------"
-    
-    # check result
-    
-    if not r.ok:
-        print "The flukso api GET request did not succeed."
-        print "Some details:"
-        print "Request headers:"
-        print r.request.headers
-        print "Request url:"
-        print r.request.url
-        
-        
-    
-    return r
-
-
-def parse(r):
-    """
-    Parse and return a pandas TimeSeries object
-    """
-    
-    
-    # Create TimeSeries   
-    try:
-        d = {}
-        for tup in r.json():
-            d[dt.datetime.fromtimestamp(tup[0])] = tup[1]
-        
-    except:
-        print "-------> Problem with Flukso data parsing <-------"
-        raise
-    
-    #pdb.set_trace()
-    Ts = pd.TimeSeries(data=d)
-    # Convert the index to a pandas DateTimeIndex 
-    Ts.index = pd.to_datetime(Ts.index)
-    # this line gives an error.  Should be checked, but for now I keep the nan's        
-    # Ts = Ts[Ts != 'nan']
-    
-    return Ts
-
-
-def save_csv(Ts, csvpath=None, fileNamePrefix=''):
-    """
-    Save the TimeSeries or DataFrame to csv with specified name
-    
-    Parameters
-    ----------
-    Ts : pandas Timeseries or Dataframe
-    csvpath : path, default=None
-        Folder where the csv will be saved. Defaults to os.getcwd()
-    fileNamePrefix = string, default=''
-        Name prefix for the csv, usually FLxxxxxxx_sensorid
-        
-    Returns
-    -------
-    csv : abspath
-        Absolute path to the saved file
-    """
-    
-   
-    # save to file
-    if csvpath is None:
-        csvpath = os.getcwd()
-    s = Ts.index[0].strftime(format="%Y-%m-%d_%H-%M-%S")
-    e = Ts.index[-1].strftime(format="%Y-%m-%d_%H-%M-%S")
-        
-    csv = os.path.join(csvpath, fileNamePrefix + '_FROM_' + s + 
-                                    '_TO_' + e + '.csv')
-    
-    Ts.to_csv(csv, header=False)
-    return csv    
-
-   
-def find_csv(folder, sensor):
-    """
-    Find csv file corresponding to sensor in the given folder.  
-    Consolidate all found files when more than one file found.
-    
-    Parameters
-    ----------
-    
-    folder : path
-        Folder containing the csv files
-    sensor : hex
-        Sensor for which files are to be consolidated
-        
-    Returns
-    -------
-    
-    path : absolute pathname to found csv
-    
-    Raises
-    ------
-    ValueError when no file is found
-    """
-    
-    # List all files (ABSPATH) for the given sensor in the given path, without hidden files			
-    # glob.glob() is equivalent to os.listdir(folder) without the hidden files (start with '.') 
-    # and returned as absolute paths
-    found = [f for f in glob.glob(os.path.join(folder, '*')) if (f.find(sensor) > -1)]
-
-    if len(found) > 1:
-        return consolidate_sensor(folder, sensor, dt_day=None, remove_temp=False)
-    elif len(found) == 0:
-        raise ValueError("No file found for this sensor {} ".format(sensor))		
-    else:
-        return found[0]
-    
-    
-
-def load_csv(csv):
-    """
-    Load a previously saved csv file into a dataframe and return it.
-    
-    Parameters
-    ----------
-    csv : path
-        Path to a csv file.  Filename should be something like fluksoID_sensor_FROM_x_to_y.csv
-
-    Returns
-    -------
-    df : pandas.DataFrame
-        The dataframe will have a DatetimeIndex with UTC timezone.  The 
-        column will be the sensor-ID, extracted from the csv filename. If invalid filename is given, an empty dataframe will be returned.
-    
-    """
-    empty = pd.DataFrame()
-    if len(csv) == 0:
-        return empty
-        raise ValueError("Please give valid file name as input")
-    elif  csv.find('FROM')==False:
-        return empty
-        raise ValueError("unable to load file {}. Please give data file as input. Its typically named FL***_sensorID_FROM_DD-MM-YYYY_TO_DD-MM-YYYY.csv".format(csv))
-    else:
-        df = pd.read_csv(csv, index_col = 0, header=None, parse_dates=True)
-        # Convert the index to a pandas DateTimeIndex 
-        df.index = pd.to_datetime(df.index)
-        df.index = df.index.tz_localize('UTC')
-        df.columns = [csv.split('_')[-7]]
-        return df
-
-
-def consolidate_sensor(folder, sensor, dt_day=None, remove_temp=False):
-    """
-    Merge all csv files for a given sensor into a single csv file
-    
-    - the given sensor
-    - and the given day
-    into a single csv file
-    
-    Parameters
-    ----------
-    folder : path
-        Folder containing the csv files
-    sensor : hex
-        Sensor for which files are to be consolidated
-    dt_day : (optional) datetime
-        If a valid datetime is passed, only files containing data from this day 
-        will be considered
-    remove_temp : (optional) Boolean, default=False
-        If True, only the resulting consolidated csv is kept, the files that
-        have been consolidated are deleted.
-        
-    Returns
-    -------
-    csv : path of the resulting csv file
-    
-    """
-    if dt_day is not None:    
-        dt_day_string = dt_day.strftime(format="%Y-%m-%d")     
-    
-    # List all files (ABSPATH) for the given sensor in the given path, without hidden files			
-    # glob.glob() is equivalent to os.listdir(folder) without the hidden files (start with '.') 
-    # and returned as absolute paths
-    files = [f for f in glob.glob(os.path.join(folder, '*')) if (f.find(sensor) > -1)]
-		
-    if dt_day is not None:
-        files = [f for f in files if f.find(dt_day_string) > -1]
-
-    if files == []:
-        # if no valid (unhidden) files are found, raise a ValueError.  
-        raise ValueError('No files found for sensor {} in {}'.format(sensor, folder))
-    if (len(files) > 1 ): # If multiple (unhidden) files for one sensor are present, then consolidate
-        print("About to consolidate {} files for sensor {}".format(len(files), sensor))
-        timeseries = [load_csv(f) for f in files]
-        combination = timeseries[0]    
-        for ts in timeseries[1:]:
-            combination = combination.combine_first(ts)
-    
-        if dt_day is not None:
-            # only retain data from this day
-            dt_start = dt.datetime.strptime(dt_day_string, "%Y-%m-%d")
-            dt_end = dt_start + dt.timedelta(days=1)
-            combination = combination.ix[dt_start:dt_end]
-        if remove_temp:    
-            for f in files:
-                os.remove(os.path.join(folder, f))
-            print("Removed the {} temporary files".format(len(files)))
-        # Obtain the new filename prefix, something like FX12345678_sensorid_
-        # the _FROM....csv will be added by the save_csv method
-        prefix_end = files[-1].index('_FROM')
-        prefix = files[-1][:prefix_end]    
-        csv = save_csv(combination, csvpath = folder, fileNamePrefix=prefix)
-        print('Saved ', csv)
-        return csv
-		
-    else: # If just one file to consolidate, then return that filename
-        print("No files consolidated for {} (only 1 present).".format(sensor))
-        return files[0]
-    
-
-def consolidate_folder(folder):
-    
-    sensorlist = [x.split('_')[1] for x in os.listdir(folder)]
-    sensors = set(sensorlist)
-    
-    for s in sensors:
-        consolidate_sensor(folder, s, remove_temp=True) 
-        
-
-def synchronize(folder, unzip=True, consolidate=True):
-    """Download the latest zip-files from the opengrid droplet, unzip and consolidate.
-    
-    The files will be stored in folder/zip and unzipped and 
-    consolidated into folder/csv
-    
-    Parameters
-    ----------
-    
-    folder : path
-        The *data* folder, containing subfolders *zip* and *csv*
-    unzip : [True]/False
-        If True, unzip the downloaded files to folder/csv
-    consolidate : [True]/False
-        If True, all csv files in folder/csv will be consolidated to a 
-        single file per sensor
-    
-    Notes
-    -----
-    
-    This will only unzip the downloaded files and then consolidate all
-    csv files in the csv folder.  If you want to rebuild the consolidated
-    csv from all available data you can either delete all zip files and 
-    run this function or run _unzip(folder, consolidate=True) on the 
-    data folder.
-        
-    """
-    
-    if not os.path.exists(folder):
-        raise IOError("Provide your path to the data folder where a zip and csv subfolder will be created.")
-    from opengrid.library import config
-    # Get the pwd; start from the path of this current file 
-    sourcedir = os.path.dirname(os.path.abspath(inspect.getfile(inspect.currentframe())))
-    c = config.Config()
-    pwd = c.get('opengrid_server', 'password')
-    host = c.get('opengrid_server','host')
-    port = c.get('opengrid_server','port')
-    user = c.get('opengrid_server','user')
-    URL = "".join(['http://',host,':',port,'/'])
-    
-    # create a session to the private opengrid webserver
-    session = requests.Session()
-    session.auth = (user, pwd)
-    resp = session.get(URL)
-    
-    # make a list of all zipfiles
-    pattern = '("[0-9]{8}.zip")' 
-    zipfiles = re.findall(pattern, resp.content)
-    zipfiles = [x.strip('"') for x in zipfiles]
-    zipfiles.append('all_data_till_20140711.zip')
-    
-    zipfolder = os.path.join(folder, 'zip')    
-    csvfolder = os.path.join(folder, 'csv')
-
-    # create the folders if they don't exist
-    for fldr in [zipfolder, csvfolder]:
-        if not os.path.exists(fldr):
-            os.mkdir(fldr)
-    
-    downloadfiles = [] # these are the successfully downloaded files       
-    for f in zipfiles:
-        # download the file to zipfolder if it does not yet exist
-        if not os.path.exists(os.path.join(zipfolder, f)):
-            print("Downloading {}".format(f))       
-            with open(os.path.join(zipfolder, f), 'wb') as handle:
-                response = session.get('http://95.85.34.168:8080/' + f, stream=True)
-        
-                if not response.ok:
-                    raise IOError('Something went wrong in downloading of {}'.format(f))
-        
-                for block in response.iter_content(1024):
-                    if not block:
-                        break
-                    handle.write(block)
-            downloadfiles.append(f)
-            
-    # Now unzip and consolidate the downloaded files only
-    if unzip:
-        _unzip(folder=folder, files=downloadfiles, consolidate=consolidate)
-        
-
-def _unzip(folder, files='all', consolidate=True):
-    """
-    Unzip zip files from folder/zip to folder/csv and consolidate if wanted
-        
-    Parameters
-    ----------
-    
-    folder : path
-        The *data* folder, containing subfolders *zip* and *csv*
-    files = 'all' (default) or list of files
-        Unzip only these files
-    consolidate : [True]/False
-        If True, all csv files in folder/csv will be consolidated to a 
-        single file per sensor
-    
-    """
-
-    zipfolder = os.path.join(folder, 'zip')    
-    csvfolder = os.path.join(folder, 'csv')
-
-    # create the folders if they don't exist
-    for fldr in [zipfolder, csvfolder]:
-        if not os.path.exists(fldr):
-            os.mkdir(fldr)
-
-    if files == 'all':
-        files = os.listdir(zipfolder)
-    badfiles = []
-    
-    for f in files:
-        # now unzip to zipfolder
-        try:       
-            z = zipfile.ZipFile(os.path.join(zipfolder, f), 'r')
-            z.extractall(path=csvfolder)
-        except:
-            badfiles.append(f)
-            pass
-    
-    if badfiles:
-        print("Could not unzip these files:")
-        for f in badfiles:
-            print f
-        
-    if consolidate:
-        # create a set of unique sensor id's in the csv folder        
-        consolidate_folder(csvfolder)            
-  
-    
-def update_tmpo(tmposession, hp):
-    """
-    Update the tmpo database with all sensors from a houseprint object.
-    This does NOT synchronize the data, only loads the sensors.  
-    
-    Parameters
-    ----------
-    tmposession : tmpo.Session object
-    hp : a Houseprint object
-    
-    Returns
-    -------
-    tmposession : return the tmpo.Session
-    """
-    
-    # get a list of all sensors in the hp.  The list contains tuples (sensor,token)
-    sensors_tokens = hp.get_all_sensors(tokens=True)
-    for s,t in sensors_tokens:
-        tmposession.add(s,t)
-
-    print("This tmpo session was updated with in total {} sensors".format(len(sensors_tokens)))
-    return tmposession
-<<<<<<< HEAD
-    
-    
-def load_tmpo(sensors, start=None, end=None):
-    """
-    Load data from one or more sensors into a pandas DataFrame
-    
-    Parameters
-    ----------
-    sensors : Str or List
-        String: single sensor to be loaded
-        List: list of sensors to be loaded
-    start, end : Datetime, string or pandas Timestamp (default=None)
-        Anything that can be parsed into a pandas.Timestamp
-        If start is None, load all available data
-        If end is None, end is the current time
-    
-    Returns
-    -------
-    df : pandas DataFrame
-        DataFrame with DatetimeIndex and sensor-ids as columname.  If only a 
-        single sensor is given, return a DataFrame instead of a Timeseries.
-
-    Raises
-    ------
-    If no data is found, do not return an empty dataframe but raise
-    a ValueError.
-    
-    """
-    pass
-
-    
-def load(sensors, start=None, end=None):
-    """
-    Load data from one or more sensors into a pandas DataFrame.  
-    
-    Parameters
-    ----------
-    sensors : Str or List
-        String: single sensor to be loaded
-        List: list of sensors to be loaded
-    start, end : Datetime, string or pandas Timestamp (default=None)
-        Anything that can be parsed into a pandas.Timestamp
-        If start is None, load all available data
-        If end is None, end is the current time
-    
-    Returns
-    -------
-    df : pandas DataFrame
-        DataFrame with DatetimeIndex and sensor-ids as columname.  If only a 
-        single sensor is given, return a DataFrame instead of a Timeseries.
-
-    Raises
-    ------
-    If no single sensor is found, do not return an empty dataframe but raise
-    a ValueError.
-    
-    Notes
-    -----
-    This function is the ultimate high-level function to load opengrid data into
-    a DataFrame.  It will first call ``load_tmpo`` and if the tmpo database does
-    not contain all historic data (depending on start), it will also call 
-    ``load_csv`` (for each sensor).
-    
-    """
-    pass
-
-
-def _parse_date(d):
-    """
-    Return a pandas.Timestamp if possible.  
-    
-    Parameters
-    ----------
-    d : Datetime, string or pandas Timestamp
-        Anything that can be parsed into a pandas.Timestamp
-        
-    Returns
-    -------
-    pts : pandas.Timestamp
-    
-    Raises
-    ------
-    ValueError if it was not possible to create a pandas.Timestamp
-    """
-    
-    try:
-        pts = pd.Timestamp(d)
-    except:
-        raise ValueError("{} cannot be parsed into a pandas.Timestamp".format(d))
-    else:
-        return pts
-        
-    
-    
-    
-    
-=======
-
-
-
->>>>>>> 273170f0
+# -*- coding: utf-8 -*-
+"""
+Created on Mon Jan 21 15:31:36 2013 by Carlos Dierckxsens
+
+"""
+import datetime as dt
+import pandas as pd
+import requests
+import os
+from time import mktime,strftime
+import pdb
+import inspect
+import requests
+import re
+import zipfile
+import glob
+
+def pull_api(sensor, token, unit, interval='day', resolution = 'minute'):
+   
+    """     
+   
+    Function for downloading data from fluksometers
+    
+    Parameters
+    ----------
+    - inverval: string specifying the interval (day, month, ...)
+    - sensor :  sensor name (from the flukso.net sensor tab)
+    - token :  sensor token (from the flukso.net sensor tab)
+    - resolution: time resolution (e.g. minute, 15min, hour, day, week, month, 
+      year, decade, night)
+    - unit: unit of measurements (e.g. watt, kwhperyear, lperday)
+
+    Note
+    ----
+    The Flukso Server will automatically restrict the data to what's available
+    
+    
+    Returns
+    -------
+    Resulf of the http request with the raw data.  
+    Use the save2csv function to parse and save.
+    
+    """
+    
+    payload = {'interval'   :   interval,
+               'resolution' :   resolution,
+               'unit'       :   unit}
+               
+    headers = {'Accept'     :   'application/json', 
+               'X-Version'  :   '1.0', 
+               'X-Token'    :   token}  
+               
+    url = 'https://api.flukso.net' + '/sensor/' + sensor 
+    
+    # Send Request
+    try:    
+        s = requests.Session()
+        r = s.get(url, params = payload, headers = headers, verify=False)
+    except:
+        print "-------> Problem with HTTP request to Flukso <-------"
+    
+    # check result
+    
+    if not r.ok:
+        print "The flukso api GET request did not succeed."
+        print "Some details:"
+        print "Request headers:"
+        print r.request.headers
+        print "Request url:"
+        print r.request.url
+        
+        
+    
+    return r
+
+
+def parse(r):
+    """
+    Parse and return a pandas TimeSeries object
+    """
+    
+    
+    # Create TimeSeries   
+    try:
+        d = {}
+        for tup in r.json():
+            d[dt.datetime.fromtimestamp(tup[0])] = tup[1]
+        
+    except:
+        print "-------> Problem with Flukso data parsing <-------"
+        raise
+    
+    #pdb.set_trace()
+    Ts = pd.TimeSeries(data=d)
+    # Convert the index to a pandas DateTimeIndex 
+    Ts.index = pd.to_datetime(Ts.index)
+    # this line gives an error.  Should be checked, but for now I keep the nan's        
+    # Ts = Ts[Ts != 'nan']
+    
+    return Ts
+
+
+def save_csv(Ts, csvpath=None, fileNamePrefix=''):
+    """
+    Save the TimeSeries or DataFrame to csv with specified name
+    
+    Parameters
+    ----------
+    Ts : pandas Timeseries or Dataframe
+    csvpath : path, default=None
+        Folder where the csv will be saved. Defaults to os.getcwd()
+    fileNamePrefix = string, default=''
+        Name prefix for the csv, usually FLxxxxxxx_sensorid
+        
+    Returns
+    -------
+    csv : abspath
+        Absolute path to the saved file
+    """
+    
+   
+    # save to file
+    if csvpath is None:
+        csvpath = os.getcwd()
+    s = Ts.index[0].strftime(format="%Y-%m-%d_%H-%M-%S")
+    e = Ts.index[-1].strftime(format="%Y-%m-%d_%H-%M-%S")
+        
+    csv = os.path.join(csvpath, fileNamePrefix + '_FROM_' + s + 
+                                    '_TO_' + e + '.csv')
+    
+    Ts.to_csv(csv, header=False)
+    return csv    
+
+   
+def find_csv(folder, sensor):
+    """
+    Find csv file corresponding to sensor in the given folder.  
+    Consolidate all found files when more than one file found.
+    
+    Parameters
+    ----------
+    
+    folder : path
+        Folder containing the csv files
+    sensor : hex
+        Sensor for which files are to be consolidated
+        
+    Returns
+    -------
+    
+    path : absolute pathname to found csv
+    
+    Raises
+    ------
+    ValueError when no file is found
+    """
+    
+    # List all files (ABSPATH) for the given sensor in the given path, without hidden files			
+    # glob.glob() is equivalent to os.listdir(folder) without the hidden files (start with '.') 
+    # and returned as absolute paths
+    found = [f for f in glob.glob(os.path.join(folder, '*')) if (f.find(sensor) > -1)]
+
+    if len(found) > 1:
+        return consolidate_sensor(folder, sensor, dt_day=None, remove_temp=False)
+    elif len(found) == 0:
+        raise ValueError("No file found for this sensor {} ".format(sensor))		
+    else:
+        return found[0]
+    
+    
+
+def load_csv(csv):
+    """
+    Load a previously saved csv file into a dataframe and return it.
+    
+    Parameters
+    ----------
+    csv : path
+        Path to a csv file.  Filename should be something like fluksoID_sensor_FROM_x_to_y.csv
+
+    Returns
+    -------
+    df : pandas.DataFrame
+        The dataframe will have a DatetimeIndex with UTC timezone.  The 
+        column will be the sensor-ID, extracted from the csv filename. If invalid filename is given, an empty dataframe will be returned.
+    
+    """
+    empty = pd.DataFrame()
+    if len(csv) == 0:
+        return empty
+        raise ValueError("Please give valid file name as input")
+    elif  csv.find('FROM')==False:
+        return empty
+        raise ValueError("unable to load file {}. Please give data file as input. Its typically named FL***_sensorID_FROM_DD-MM-YYYY_TO_DD-MM-YYYY.csv".format(csv))
+    else:
+        df = pd.read_csv(csv, index_col = 0, header=None, parse_dates=True)
+        # Convert the index to a pandas DateTimeIndex 
+        df.index = pd.to_datetime(df.index)
+        df.index = df.index.tz_localize('UTC')
+        df.columns = [csv.split('_')[-7]]
+        return df
+
+
+def consolidate_sensor(folder, sensor, dt_day=None, remove_temp=False):
+    """
+    Merge all csv files for a given sensor into a single csv file
+    
+    - the given sensor
+    - and the given day
+    into a single csv file
+    
+    Parameters
+    ----------
+    folder : path
+        Folder containing the csv files
+    sensor : hex
+        Sensor for which files are to be consolidated
+    dt_day : (optional) datetime
+        If a valid datetime is passed, only files containing data from this day 
+        will be considered
+    remove_temp : (optional) Boolean, default=False
+        If True, only the resulting consolidated csv is kept, the files that
+        have been consolidated are deleted.
+        
+    Returns
+    -------
+    csv : path of the resulting csv file
+    
+    """
+    if dt_day is not None:    
+        dt_day_string = dt_day.strftime(format="%Y-%m-%d")     
+    
+    # List all files (ABSPATH) for the given sensor in the given path, without hidden files			
+    # glob.glob() is equivalent to os.listdir(folder) without the hidden files (start with '.') 
+    # and returned as absolute paths
+    files = [f for f in glob.glob(os.path.join(folder, '*')) if (f.find(sensor) > -1)]
+		
+    if dt_day is not None:
+        files = [f for f in files if f.find(dt_day_string) > -1]
+
+    if files == []:
+        # if no valid (unhidden) files are found, raise a ValueError.  
+        raise ValueError('No files found for sensor {} in {}'.format(sensor, folder))
+    if (len(files) > 1 ): # If multiple (unhidden) files for one sensor are present, then consolidate
+        print("About to consolidate {} files for sensor {}".format(len(files), sensor))
+        timeseries = [load_csv(f) for f in files]
+        combination = timeseries[0]    
+        for ts in timeseries[1:]:
+            combination = combination.combine_first(ts)
+    
+        if dt_day is not None:
+            # only retain data from this day
+            dt_start = dt.datetime.strptime(dt_day_string, "%Y-%m-%d")
+            dt_end = dt_start + dt.timedelta(days=1)
+            combination = combination.ix[dt_start:dt_end]
+        if remove_temp:    
+            for f in files:
+                os.remove(os.path.join(folder, f))
+            print("Removed the {} temporary files".format(len(files)))
+        # Obtain the new filename prefix, something like FX12345678_sensorid_
+        # the _FROM....csv will be added by the save_csv method
+        prefix_end = files[-1].index('_FROM')
+        prefix = files[-1][:prefix_end]    
+        csv = save_csv(combination, csvpath = folder, fileNamePrefix=prefix)
+        print('Saved ', csv)
+        return csv
+		
+    else: # If just one file to consolidate, then return that filename
+        print("No files consolidated for {} (only 1 present).".format(sensor))
+        return files[0]
+    
+
+def consolidate_folder(folder):
+    
+    sensorlist = [x.split('_')[1] for x in os.listdir(folder)]
+    sensors = set(sensorlist)
+    
+    for s in sensors:
+        consolidate_sensor(folder, s, remove_temp=True) 
+        
+
+def synchronize(folder, unzip=True, consolidate=True):
+    """Download the latest zip-files from the opengrid droplet, unzip and consolidate.
+    
+    The files will be stored in folder/zip and unzipped and 
+    consolidated into folder/csv
+    
+    Parameters
+    ----------
+    
+    folder : path
+        The *data* folder, containing subfolders *zip* and *csv*
+    unzip : [True]/False
+        If True, unzip the downloaded files to folder/csv
+    consolidate : [True]/False
+        If True, all csv files in folder/csv will be consolidated to a 
+        single file per sensor
+    
+    Notes
+    -----
+    
+    This will only unzip the downloaded files and then consolidate all
+    csv files in the csv folder.  If you want to rebuild the consolidated
+    csv from all available data you can either delete all zip files and 
+    run this function or run _unzip(folder, consolidate=True) on the 
+    data folder.
+        
+    """
+    
+    if not os.path.exists(folder):
+        raise IOError("Provide your path to the data folder where a zip and csv subfolder will be created.")
+    from opengrid.library import config
+    # Get the pwd; start from the path of this current file 
+    sourcedir = os.path.dirname(os.path.abspath(inspect.getfile(inspect.currentframe())))
+    c = config.Config()
+    pwd = c.get('opengrid_server', 'password')
+    host = c.get('opengrid_server','host')
+    port = c.get('opengrid_server','port')
+    user = c.get('opengrid_server','user')
+    URL = "".join(['http://',host,':',port,'/'])
+    
+    # create a session to the private opengrid webserver
+    session = requests.Session()
+    session.auth = (user, pwd)
+    resp = session.get(URL)
+    
+    # make a list of all zipfiles
+    pattern = '("[0-9]{8}.zip")' 
+    zipfiles = re.findall(pattern, resp.content)
+    zipfiles = [x.strip('"') for x in zipfiles]
+    zipfiles.append('all_data_till_20140711.zip')
+    
+    zipfolder = os.path.join(folder, 'zip')    
+    csvfolder = os.path.join(folder, 'csv')
+
+    # create the folders if they don't exist
+    for fldr in [zipfolder, csvfolder]:
+        if not os.path.exists(fldr):
+            os.mkdir(fldr)
+    
+    downloadfiles = [] # these are the successfully downloaded files       
+    for f in zipfiles:
+        # download the file to zipfolder if it does not yet exist
+        if not os.path.exists(os.path.join(zipfolder, f)):
+            print("Downloading {}".format(f))       
+            with open(os.path.join(zipfolder, f), 'wb') as handle:
+                response = session.get('http://95.85.34.168:8080/' + f, stream=True)
+        
+                if not response.ok:
+                    raise IOError('Something went wrong in downloading of {}'.format(f))
+        
+                for block in response.iter_content(1024):
+                    if not block:
+                        break
+                    handle.write(block)
+            downloadfiles.append(f)
+            
+    # Now unzip and consolidate the downloaded files only
+    if unzip:
+        _unzip(folder=folder, files=downloadfiles, consolidate=consolidate)
+        
+
+def _unzip(folder, files='all', consolidate=True):
+    """
+    Unzip zip files from folder/zip to folder/csv and consolidate if wanted
+        
+    Parameters
+    ----------
+    
+    folder : path
+        The *data* folder, containing subfolders *zip* and *csv*
+    files = 'all' (default) or list of files
+        Unzip only these files
+    consolidate : [True]/False
+        If True, all csv files in folder/csv will be consolidated to a 
+        single file per sensor
+    
+    """
+
+    zipfolder = os.path.join(folder, 'zip')    
+    csvfolder = os.path.join(folder, 'csv')
+
+    # create the folders if they don't exist
+    for fldr in [zipfolder, csvfolder]:
+        if not os.path.exists(fldr):
+            os.mkdir(fldr)
+
+    if files == 'all':
+        files = os.listdir(zipfolder)
+    badfiles = []
+    
+    for f in files:
+        # now unzip to zipfolder
+        try:       
+            z = zipfile.ZipFile(os.path.join(zipfolder, f), 'r')
+            z.extractall(path=csvfolder)
+        except:
+            badfiles.append(f)
+            pass
+    
+    if badfiles:
+        print("Could not unzip these files:")
+        for f in badfiles:
+            print f
+        
+    if consolidate:
+        # create a set of unique sensor id's in the csv folder        
+        consolidate_folder(csvfolder)            
+  
+    
+def update_tmpo(tmposession, hp):
+    """
+    Update the tmpo database with all sensors from a houseprint object.
+    This does NOT synchronize the data, only loads the sensors.  
+    
+    Parameters
+    ----------
+    tmposession : tmpo.Session object
+    hp : a Houseprint object
+    
+    Returns
+    -------
+    tmposession : return the tmpo.Session
+    """
+    
+    # get a list of all sensors in the hp.  The list contains tuples (sensor,token)
+    sensors_tokens = hp.get_all_sensors(tokens=True)
+    for s,t in sensors_tokens:
+        tmposession.add(s,t)
+
+    print("This tmpo session was updated with in total {} sensors".format(len(sensors_tokens)))
+    return tmposession
+    
+    
+def load_tmpo(sensors, start=None, end=None):
+    """
+    Load data from one or more sensors into a pandas DataFrame
+    
+    Parameters
+    ----------
+    sensors : Str or List
+        String: single sensor to be loaded
+        List: list of sensors to be loaded
+    start, end : Datetime, string or pandas Timestamp (default=None)
+        Anything that can be parsed into a pandas.Timestamp
+        If start is None, load all available data
+        If end is None, end is the current time
+    
+    Returns
+    -------
+    df : pandas DataFrame
+        DataFrame with DatetimeIndex and sensor-ids as columname.  If only a 
+        single sensor is given, return a DataFrame instead of a Timeseries.
+
+    Raises
+    ------
+    If no data is found, do not return an empty dataframe but raise
+    a ValueError.
+    
+    """
+    pass
+
+    
+def load(sensors, start=None, end=None):
+    """
+    Load data from one or more sensors into a pandas DataFrame.  
+    
+    Parameters
+    ----------
+    sensors : Str or List
+        String: single sensor to be loaded
+        List: list of sensors to be loaded
+    start, end : Datetime, string or pandas Timestamp (default=None)
+        Anything that can be parsed into a pandas.Timestamp
+        If start is None, load all available data
+        If end is None, end is the current time
+    
+    Returns
+    -------
+    df : pandas DataFrame
+        DataFrame with DatetimeIndex and sensor-ids as columname.  If only a 
+        single sensor is given, return a DataFrame instead of a Timeseries.
+
+    Raises
+    ------
+    If no single sensor is found, do not return an empty dataframe but raise
+    a ValueError.
+    
+    Notes
+    -----
+    This function is the ultimate high-level function to load opengrid data into
+    a DataFrame.  It will first call ``load_tmpo`` and if the tmpo database does
+    not contain all historic data (depending on start), it will also call 
+    ``load_csv`` (for each sensor).
+    
+    """
+    pass
+
+
+def _parse_date(d):
+    """
+    Return a pandas.Timestamp if possible.  
+    
+    Parameters
+    ----------
+    d : Datetime, string or pandas Timestamp
+        Anything that can be parsed into a pandas.Timestamp
+        
+    Returns
+    -------
+    pts : pandas.Timestamp
+    
+    Raises
+    ------
+    ValueError if it was not possible to create a pandas.Timestamp
+    """
+    
+    try:
+        pts = pd.Timestamp(d)
+    except:
+        raise ValueError("{} cannot be parsed into a pandas.Timestamp".format(d))
+    else:
+        return pts
+        
+    
+    
+    
+    