--- conflicted
+++ resolved
@@ -112,12 +112,8 @@
    },
    "outputs": [],
    "source": [
-<<<<<<< HEAD
     "hp.init_tmpo()"
-=======
-    "hp.init_tmpo(path_to_tmpo_data=path_to_tmpo_data)\n",
     "hp.sync_tmpos()"
->>>>>>> cf3cc0d2
    ]
   },
   {
@@ -264,11 +260,7 @@
    "name": "python",
    "nbconvert_exporter": "python",
    "pygments_lexer": "ipython2",
-<<<<<<< HEAD
    "version": "2.7.8"
-=======
-   "version": "2.7.10"
->>>>>>> cf3cc0d2
   }
  },
  "nbformat": 4,
