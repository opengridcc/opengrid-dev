--- conflicted
+++ resolved
@@ -63,25 +63,6 @@
    "source": [
     "start = pd.Timestamp('2015-01-01', tz='Europe/Brussels')\n",
     "end = pd.Timestamp('2016-01-01', tz='Europe/Brussels')"
-   ]
-  },
-  {
-   "cell_type": "markdown",
-   "metadata": {},
-   "source": [
-    "If we take 2016 data for identification, we can use the model to backcast the consumption of 2017. "
-   ]
-  },
-  {
-   "cell_type": "code",
-   "execution_count": null,
-   "metadata": {
-    "collapsed": false
-   },
-   "outputs": [],
-   "source": [
-    "start = pd.Timestamp('2015-12-31', tz='Europe/Brussels')\n",
-    "end = pd.Timestamp('2017-01-02', tz='Europe/Brussels')"
    ]
   },
   {
@@ -287,8 +268,6 @@
    ]
   },
   {
-<<<<<<< HEAD
-=======
    "cell_type": "raw",
    "metadata": {
     "collapsed": false
@@ -298,7 +277,6 @@
    ]
   },
   {
->>>>>>> 984c272c
    "cell_type": "markdown",
    "metadata": {},
    "source": [
