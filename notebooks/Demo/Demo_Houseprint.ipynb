{
 "cells": [
  {
   "cell_type": "markdown",
   "metadata": {},
   "source": [
    "# General Imports\n",
    "\n",
    "    !! IMPORTANT !!\n",
    "    If you did NOT install opengrid with pip, \n",
    "    make sure the path to the opengrid folder is added to your PYTHONPATH"
   ]
  },
  {
   "cell_type": "code",
   "execution_count": null,
   "metadata": {
    "collapsed": false
   },
   "outputs": [],
   "source": [
    "import os\n",
    "import inspect\n",
    "import sys\n",
    "import pandas as pd\n",
    "import charts\n",
    "\n",
    "from opengrid.library import houseprint"
   ]
  },
  {
   "cell_type": "code",
   "execution_count": null,
   "metadata": {
    "collapsed": false
   },
   "outputs": [],
   "source": [
    "import matplotlib.pyplot as plt\n",
    "%matplotlib inline\n",
    "plt.rcParams['figure.figsize'] = 16,8"
   ]
  },
  {
   "cell_type": "markdown",
   "metadata": {},
   "source": [
    "## Houseprint"
   ]
  },
  {
   "cell_type": "code",
   "execution_count": null,
   "metadata": {
    "collapsed": false
   },
   "outputs": [],
   "source": [
    "hp = houseprint.Houseprint()\n",
    "# for testing:\n",
    "# hp = houseprint.Houseprint(spreadsheet='unit and integration test houseprint')"
   ]
  },
  {
   "cell_type": "code",
   "execution_count": null,
   "metadata": {
    "collapsed": false
   },
   "outputs": [],
   "source": [
    "hp"
   ]
  },
  {
   "cell_type": "code",
   "execution_count": null,
   "metadata": {
    "collapsed": false
   },
   "outputs": [],
   "source": [
    "hp.sites[:5]"
   ]
  },
  {
   "cell_type": "code",
   "execution_count": null,
   "metadata": {
    "collapsed": false
   },
   "outputs": [],
   "source": [
    "hp.get_devices()[:4]"
   ]
  },
  {
   "cell_type": "code",
   "execution_count": null,
   "metadata": {
    "collapsed": false
   },
   "outputs": [],
   "source": [
    "hp.get_sensors('water')[:3]"
   ]
  },
  {
   "cell_type": "markdown",
   "metadata": {},
   "source": [
    "A Houseprint object can be saved as a pickle. It loses its tmpo session however (connections cannot be pickled)"
   ]
  },
  {
   "cell_type": "code",
   "execution_count": null,
   "metadata": {
    "collapsed": false
   },
   "outputs": [],
   "source": [
    "hp.save('new_houseprint.pkl')"
   ]
  },
  {
   "cell_type": "code",
   "execution_count": null,
   "metadata": {
    "collapsed": false
   },
   "outputs": [],
   "source": [
    "hp = houseprint.load_houseprint_from_file('new_houseprint.pkl')"
   ]
  },
  {
   "cell_type": "markdown",
   "metadata": {},
   "source": [
    "### TMPO"
   ]
  },
  {
   "cell_type": "markdown",
   "metadata": {},
   "source": [
    "The houseprint, sites, devices and sensors all have a get_data method. In order to get these working for the fluksosensors, the houseprint creates a tmpo session."
   ]
  },
  {
   "cell_type": "code",
   "execution_count": null,
   "metadata": {
    "collapsed": false,
    "scrolled": true
   },
   "outputs": [],
   "source": [
    "hp.init_tmpo()\n",
    "hp._tmpos.debug = False\n",
    "hp.sync_tmpos()"
   ]
  },
  {
   "cell_type": "markdown",
   "metadata": {},
   "source": [
    "## Lookup sites, devices, sensors based on key\n",
    "\n",
    "These methods return a single object"
   ]
  },
  {
   "cell_type": "code",
   "execution_count": null,
   "metadata": {
    "collapsed": false
   },
   "outputs": [],
   "source": [
    "hp.find_site(1)"
   ]
  },
  {
   "cell_type": "code",
   "execution_count": null,
   "metadata": {
    "collapsed": false
   },
   "outputs": [],
   "source": [
    "hp.find_device('FL03001562')"
   ]
  },
  {
   "cell_type": "code",
   "execution_count": null,
   "metadata": {
    "collapsed": false,
    "scrolled": true
   },
   "outputs": [],
   "source": [
    "sensor = hp.find_sensor('d5a747b86224834f745f4c9775d70241')"
   ]
  },
  {
   "cell_type": "code",
   "execution_count": null,
   "metadata": {
    "collapsed": false
   },
   "outputs": [],
   "source": [
    "print(sensor.site)\n",
    "print(sensor.unit)"
   ]
  },
  {
   "cell_type": "markdown",
   "metadata": {},
   "source": [
    "## Lookup sites, devices, sensors based on search criteria\n",
    "\n",
    "These methods return a list with objects satisfying the criteria"
   ]
  },
  {
   "cell_type": "code",
   "execution_count": null,
   "metadata": {
    "collapsed": false
   },
   "outputs": [],
   "source": [
    "hp.search_sites(inhabitants=5)"
   ]
  },
  {
   "cell_type": "code",
   "execution_count": null,
   "metadata": {
    "collapsed": false
   },
   "outputs": [],
   "source": [
    "hp.search_sensors(type='electricity', direction='Import')"
   ]
  },
  {
   "cell_type": "markdown",
   "metadata": {},
   "source": [
    "### Get Data"
   ]
  },
  {
   "cell_type": "code",
   "execution_count": null,
   "metadata": {
    "collapsed": false
   },
   "outputs": [],
   "source": [
    "hp.sync_tmpos()"
   ]
  },
  {
   "cell_type": "code",
   "execution_count": null,
   "metadata": {
    "collapsed": false
   },
   "outputs": [],
   "source": [
    "head = pd.Timestamp('20151102')\n",
    "tail = pd.Timestamp('20151103')\n",
    "df = hp.get_data(sensortype='water', head=head, tail=tail, diff=True, resample='min', unit='l/min')\n",
    "charts.plot(df, stock=True, show='inline')"
   ]
  },
  {
   "cell_type": "markdown",
   "metadata": {},
   "source": [
    "## Site"
   ]
  },
  {
   "cell_type": "code",
   "execution_count": null,
   "metadata": {
    "collapsed": false
   },
   "outputs": [],
   "source": [
    "site = hp.find_site(1)\n",
    "site"
   ]
  },
  {
   "cell_type": "code",
   "execution_count": null,
   "metadata": {
    "collapsed": false
   },
   "outputs": [],
   "source": [
    "print(site.size)\n",
    "print(site.inhabitants)\n",
    "print(site.postcode)\n",
    "print(site.construction_year)\n",
    "print(site.k_level)\n",
    "print(site.e_level)\n",
    "print(site.epc_cert)"
   ]
  },
  {
   "cell_type": "code",
   "execution_count": null,
   "metadata": {
    "collapsed": false
   },
   "outputs": [],
   "source": [
    "site.devices"
   ]
  },
  {
   "cell_type": "code",
   "execution_count": null,
   "metadata": {
    "collapsed": false
   },
   "outputs": [],
   "source": [
    "site.get_sensors('electricity')"
   ]
  },
  {
   "cell_type": "code",
   "execution_count": null,
   "metadata": {
    "collapsed": false,
    "scrolled": false
   },
   "outputs": [],
   "source": [
    "head = pd.Timestamp('20150617')\n",
    "tail = pd.Timestamp('20150628')\n",
    "df=site.get_data(sensortype='electricity', head=head,tail=tail, diff=True, unit='kW')\n",
    "charts.plot(df, stock=True, show='inline')"
   ]
  },
  {
   "cell_type": "markdown",
   "metadata": {},
   "source": [
    "## Device"
   ]
  },
  {
   "cell_type": "code",
   "execution_count": null,
   "metadata": {
    "collapsed": false
   },
   "outputs": [],
   "source": [
    "device = hp.find_device('FL03001552')\n",
    "device"
   ]
  },
  {
   "cell_type": "code",
   "execution_count": null,
   "metadata": {
    "collapsed": false
   },
   "outputs": [],
   "source": [
    "device.key"
   ]
  },
  {
   "cell_type": "code",
   "execution_count": null,
   "metadata": {
    "collapsed": false
   },
   "outputs": [],
   "source": [
    "device.get_sensors('gas')"
   ]
  },
  {
   "cell_type": "code",
   "execution_count": null,
   "metadata": {
    "collapsed": false,
    "scrolled": true
   },
   "outputs": [],
   "source": [
    "head = pd.Timestamp('20151101')\n",
    "tail = pd.Timestamp('20151104')\n",
    "df = hp.get_data(sensortype='gas', head=head,tail=tail, diff=True, unit='kW')\n",
    "charts.plot(df, stock=True, show='inline')"
   ]
  },
  {
   "cell_type": "markdown",
   "metadata": {},
   "source": [
    "## Sensor"
   ]
  },
  {
   "cell_type": "code",
   "execution_count": null,
   "metadata": {
    "collapsed": false
   },
   "outputs": [],
   "source": [
    "sensor = hp.find_sensor('53b1eb0479c83dee927fff10b0cb0fe6')\n",
    "sensor"
   ]
  },
  {
   "cell_type": "code",
   "execution_count": null,
   "metadata": {
    "collapsed": false
   },
   "outputs": [],
   "source": [
    "sensor.key"
   ]
  },
  {
   "cell_type": "code",
   "execution_count": null,
   "metadata": {
    "collapsed": false
   },
   "outputs": [],
   "source": [
    "sensor.type"
   ]
  },
  {
   "cell_type": "code",
   "execution_count": null,
   "metadata": {
    "collapsed": false
   },
   "outputs": [],
   "source": [
    "sensor.description"
   ]
  },
  {
   "cell_type": "code",
   "execution_count": null,
   "metadata": {
    "collapsed": false
   },
   "outputs": [],
   "source": [
    "sensor.system"
   ]
  },
  {
   "cell_type": "code",
   "execution_count": null,
   "metadata": {
    "collapsed": false
   },
   "outputs": [],
   "source": [
    "sensor.unit"
   ]
  },
  {
   "cell_type": "code",
   "execution_count": null,
   "metadata": {
    "collapsed": false
   },
   "outputs": [],
   "source": [
    "head = pd.Timestamp('20150617')\n",
    "tail = pd.Timestamp('20150618')\n",
    "df=sensor.get_data(head,tail,diff=True, unit='W')\n",
    "charts.plot(df, stock=True, show='inline')"
   ]
  },
  {
   "cell_type": "markdown",
   "metadata": {
    "collapsed": true
   },
   "source": [
    "## Getting data for a selection of sensors"
   ]
  },
  {
   "cell_type": "code",
   "execution_count": null,
   "metadata": {
    "collapsed": false,
    "scrolled": true
   },
   "outputs": [],
   "source": [
    "sensors = hp.search_sensors(type='electricity', system='solar')\n",
    "print(sensors)\n",
    "df = hp.get_data(sensors=sensors, head=head, tail=tail, diff=True, unit='W')\n",
    "charts.plot(df, stock=True, show='inline')"
   ]
  },
  {
<<<<<<< HEAD
=======
   "cell_type": "markdown",
   "metadata": {},
   "source": [
    "## Dynamically loading data sensor per sensor"
   ]
  },
  {
   "cell_type": "markdown",
   "metadata": {},
   "source": [
    "A call to `hp.get_data()` is lazy: it creates a big list of Data Series per sensor and concatenates them. This can take a while, specifically when you need many sensors and a large time span.\n",
    "\n",
    "Often, you don't use the big DataFrame as a whole, you rather re-divide it by using a for loop and looking at each sensor individually.\n",
    "\n",
    "By using `hp.get_data_dynamic()`, data is fetched from tmpo per sensor at a time, just when you need it."
   ]
  },
  {
   "cell_type": "code",
   "execution_count": null,
   "metadata": {
    "collapsed": false
   },
   "outputs": [],
   "source": [
    "dyn_data = hp.get_data_dynamic(sensortype='electricity', head=head, tail=tail)"
   ]
  },
  {
   "cell_type": "code",
   "execution_count": null,
   "metadata": {
    "collapsed": false
   },
   "outputs": [],
   "source": [
    "ts = next(dyn_data)\n",
    "df = pd.DataFrame(ts)\n",
    "charts.plot(df, stock=True, show='inline')"
   ]
  },
  {
   "cell_type": "markdown",
   "metadata": {},
   "source": [
    "You can run the cell above multiple times and eacht time the next sensor will be fetched"
   ]
  },
  {
>>>>>>> efd0280e
   "cell_type": "code",
   "execution_count": null,
   "metadata": {
    "collapsed": true
   },
   "outputs": [],
   "source": []
  }
 ],
 "metadata": {
  "kernelspec": {
   "display_name": "Python 3",
   "language": "python",
<<<<<<< HEAD
   "name": "python3"
  },
  "language_info": {
   "codemirror_mode": {
    "name": "ipython",
    "version": 3
   },
   "file_extension": ".py",
   "mimetype": "text/x-python",
   "name": "python",
   "nbconvert_exporter": "python",
   "pygments_lexer": "ipython3",
   "version": "3.5.2"
=======
   "name": "python2"
>>>>>>> efd0280e
  }
 },
 "nbformat": 4,
 "nbformat_minor": 0
}<|MERGE_RESOLUTION|>--- conflicted
+++ resolved
@@ -522,8 +522,6 @@
    ]
   },
   {
-<<<<<<< HEAD
-=======
    "cell_type": "markdown",
    "metadata": {},
    "source": [
@@ -573,7 +571,6 @@
    ]
   },
   {
->>>>>>> efd0280e
    "cell_type": "code",
    "execution_count": null,
    "metadata": {
@@ -587,7 +584,6 @@
   "kernelspec": {
    "display_name": "Python 3",
    "language": "python",
-<<<<<<< HEAD
    "name": "python3"
   },
   "language_info": {
@@ -601,9 +597,6 @@
    "nbconvert_exporter": "python",
    "pygments_lexer": "ipython3",
    "version": "3.5.2"
-=======
-   "name": "python2"
->>>>>>> efd0280e
   }
  },
  "nbformat": 4,
