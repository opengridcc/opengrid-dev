--- conflicted
+++ resolved
@@ -44,11 +44,7 @@
     "import sys\n",
     "import inspect\n",
     "import pandas as pd\n",
-<<<<<<< HEAD
     "import charts\n",
-=======
-    "#import charts\n",
->>>>>>> 40476dcd
     "\n",
     "from opengrid import config"
    ]
